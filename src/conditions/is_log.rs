use crate::event::Event;

<<<<<<< HEAD
use crate::{
    conditions::{Condition, ConditionConfig, ConditionDescription, Conditional},
    event::{Event, LogEvent, Metric, TraceEvent},
};

//------------------------------------------------------------------------------

#[derive(Deserialize, Serialize, Debug, Default, Clone)]
pub(crate) struct IsLogConfig {}

inventory::submit! {
    ConditionDescription::new::<IsLogConfig>("is_log")
}

impl_generate_config_from_default!(IsLogConfig);

#[typetag::serde(name = "is_log")]
impl ConditionConfig for IsLogConfig {
    fn build(&self, _enrichment_tables: &enrichment::TableRegistry) -> crate::Result<Condition> {
        Ok(Condition::is_log())
    }
}

//------------------------------------------------------------------------------

#[derive(Debug, Clone)]
pub struct IsLog {}

impl Conditional for IsLog {
    fn check_log(&self, log: LogEvent) -> (bool, LogEvent) {
        (true, log)
    }

    fn check_metric(&self, metric: Metric) -> (bool, Metric) {
        (false, metric)
    }

    fn check_trace(&self, trace: TraceEvent) -> (bool, TraceEvent) {
        (false, trace)
    }

    fn check_with_context(&self, event: Event) -> (Result<(), String>, Event) {
        let (result, event) = self.check(event);
        if result {
            (Ok(()), event)
        } else {
            (Err("event is not a log type".to_string()), event)
        }
=======
pub(crate) const fn check_is_log(e: Event) -> (bool, Event) {
    (matches!(e, Event::Log(_)), e)
}

pub(crate) fn check_is_log_with_context(e: Event) -> (Result<(), String>, Event) {
    let (result, event) = check_is_log(e);
    if result {
        (Ok(()), event)
    } else {
        (Err("event is not a log type".to_string()), event)
>>>>>>> 59bed1c4
    }
}

#[cfg(test)]
mod test {
    use super::check_is_log;
    use crate::event::{
        metric::{Metric, MetricKind, MetricValue},
        Event, LogEvent,
    };

    #[test]
    fn is_log_basic() {
        assert!(check_is_log(Event::from(LogEvent::from("just a log"))).0);
        assert!(
            !check_is_log(Event::from(Metric::new(
                "test metric",
                MetricKind::Incremental,
                MetricValue::Counter { value: 1.0 },
            )))
            .0,
        );
    }
}<|MERGE_RESOLUTION|>--- conflicted
+++ resolved
@@ -1,55 +1,5 @@
 use crate::event::Event;
 
-<<<<<<< HEAD
-use crate::{
-    conditions::{Condition, ConditionConfig, ConditionDescription, Conditional},
-    event::{Event, LogEvent, Metric, TraceEvent},
-};
-
-//------------------------------------------------------------------------------
-
-#[derive(Deserialize, Serialize, Debug, Default, Clone)]
-pub(crate) struct IsLogConfig {}
-
-inventory::submit! {
-    ConditionDescription::new::<IsLogConfig>("is_log")
-}
-
-impl_generate_config_from_default!(IsLogConfig);
-
-#[typetag::serde(name = "is_log")]
-impl ConditionConfig for IsLogConfig {
-    fn build(&self, _enrichment_tables: &enrichment::TableRegistry) -> crate::Result<Condition> {
-        Ok(Condition::is_log())
-    }
-}
-
-//------------------------------------------------------------------------------
-
-#[derive(Debug, Clone)]
-pub struct IsLog {}
-
-impl Conditional for IsLog {
-    fn check_log(&self, log: LogEvent) -> (bool, LogEvent) {
-        (true, log)
-    }
-
-    fn check_metric(&self, metric: Metric) -> (bool, Metric) {
-        (false, metric)
-    }
-
-    fn check_trace(&self, trace: TraceEvent) -> (bool, TraceEvent) {
-        (false, trace)
-    }
-
-    fn check_with_context(&self, event: Event) -> (Result<(), String>, Event) {
-        let (result, event) = self.check(event);
-        if result {
-            (Ok(()), event)
-        } else {
-            (Err("event is not a log type".to_string()), event)
-        }
-=======
 pub(crate) const fn check_is_log(e: Event) -> (bool, Event) {
     (matches!(e, Event::Log(_)), e)
 }
@@ -60,7 +10,6 @@
         (Ok(()), event)
     } else {
         (Err("event is not a log type".to_string()), event)
->>>>>>> 59bed1c4
     }
 }
 
