--- conflicted
+++ resolved
@@ -382,7 +382,7 @@
 
         let config = PrometheusScrapeConfig {
             endpoints: vec![format!("http://{}/metrics", in_addr)],
-            scrape_interval_secs: 3,
+            scrape_interval_secs: 1,
             instance_tag: Some("instance".to_string()),
             endpoint_tag: Some("endpoint".to_string()),
             honor_labels: true,
@@ -393,11 +393,7 @@
 
         let events = run_and_assert_source_compliance(
             config,
-<<<<<<< HEAD
-            Duration::from_secs(4),
-=======
             Duration::from_secs(3),
->>>>>>> 3bab7aed
             &HTTP_PULL_SOURCE_TAGS,
         )
         .await;
@@ -419,7 +415,7 @@
 
         let config = PrometheusScrapeConfig {
             endpoints: vec![format!("http://{}/metrics", in_addr)],
-            scrape_interval_secs: 3,
+            scrape_interval_secs: 1,
             instance_tag: Some("instance".to_string()),
             endpoint_tag: Some("endpoint".to_string()),
             honor_labels: true,
@@ -430,11 +426,7 @@
 
         let events = run_and_assert_source_compliance(
             config,
-<<<<<<< HEAD
-            Duration::from_secs(4),
-=======
             Duration::from_secs(3),
->>>>>>> 3bab7aed
             &HTTP_PULL_SOURCE_TAGS,
         )
         .await;
@@ -474,7 +466,7 @@
 
         let config = PrometheusScrapeConfig {
             endpoints: vec![format!("http://{}/metrics", in_addr)],
-            scrape_interval_secs: 3,
+            scrape_interval_secs: 1,
             instance_tag: Some("instance".to_string()),
             endpoint_tag: Some("endpoint".to_string()),
             honor_labels: false,
@@ -485,11 +477,7 @@
 
         let events = run_and_assert_source_compliance(
             config,
-<<<<<<< HEAD
-            Duration::from_secs(4),
-=======
             Duration::from_secs(3),
->>>>>>> 3bab7aed
             &HTTP_PULL_SOURCE_TAGS,
         )
         .await;
@@ -542,7 +530,7 @@
 
         let config = PrometheusScrapeConfig {
             endpoints: vec![format!("http://{}/metrics?key1=val1", in_addr)],
-            scrape_interval_secs: 3,
+            scrape_interval_secs: 1,
             instance_tag: Some("instance".to_string()),
             endpoint_tag: Some("endpoint".to_string()),
             honor_labels: false,
@@ -559,11 +547,7 @@
 
         let events = run_and_assert_source_compliance(
             config,
-<<<<<<< HEAD
-            Duration::from_secs(4),
-=======
             Duration::from_secs(3),
->>>>>>> 3bab7aed
             &HTTP_PULL_SOURCE_TAGS,
         )
         .await;
@@ -656,7 +640,7 @@
                 endpoint_tag: None,
                 honor_labels: false,
                 query: None,
-                scrape_interval_secs: 3,
+                scrape_interval_secs: 1,
                 tls: None,
                 auth: None,
             },
@@ -679,7 +663,7 @@
 
         assert_source_compliance(&HTTP_PULL_SOURCE_TAGS, async move {
             let (topology, _crash) = start_topology(config.build().unwrap(), false).await;
-            sleep(Duration::from_secs(4)).await;
+            sleep(Duration::from_secs(1)).await;
 
             let response = Client::new()
                 .get(format!("http://{}/metrics", out_addr).parse().unwrap())
@@ -742,7 +726,7 @@
     async fn scrapes_metrics() {
         let config = PrometheusScrapeConfig {
             endpoints: vec!["http://localhost:9090/metrics".into()],
-            scrape_interval_secs: 3,
+            scrape_interval_secs: 1,
             instance_tag: Some("instance".to_string()),
             endpoint_tag: Some("endpoint".to_string()),
             honor_labels: false,
@@ -753,11 +737,7 @@
 
         let events = run_and_assert_source_compliance(
             config,
-<<<<<<< HEAD
-            Duration::from_secs(4),
-=======
             Duration::from_secs(3),
->>>>>>> 3bab7aed
             &HTTP_PULL_SOURCE_TAGS,
         )
         .await;
