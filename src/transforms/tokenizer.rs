use crate::{
    config::{DataType, TransformConfig, TransformDescription},
    event::{Event, LookupBuf, Value},
    internal_events::{TokenizerConvertFailed, TokenizerEventProcessed, TokenizerFieldMissing},
    transforms::{FunctionTransform, Transform},
    types::{parse_check_conversion_map, Conversion},
};
use bytes::Bytes;
use serde::{Deserialize, Serialize};
use shared::tokenize::parse;
use std::collections::HashMap;
use std::str;

#[derive(Deserialize, Serialize, Debug, Default, Clone)]
#[serde(default, deny_unknown_fields)]
pub struct TokenizerConfig {
    pub field_names: Vec<LookupBuf>,
    pub field: Option<LookupBuf>,
    pub drop_field: bool,
    pub types: HashMap<LookupBuf, String>,
}

inventory::submit! {
    TransformDescription::new::<TokenizerConfig>("tokenizer")
}

impl_generate_config_from_default!(TokenizerConfig);

#[async_trait::async_trait]
#[typetag::serde(name = "tokenizer")]
impl TransformConfig for TokenizerConfig {
    async fn build(&self) -> crate::Result<Transform> {
        let field = self
            .field
            .clone()
            .unwrap_or_else(|| crate::config::log_schema().message_key().clone());

        let types = parse_check_conversion_map(&self.types, &self.field_names)?;

        Ok(Transform::function(Tokenizer::new(
            self.field_names.clone(),
            field,
            self.drop_field,
            types,
        )))
    }

    fn input_type(&self) -> DataType {
        DataType::Log
    }

    fn output_type(&self) -> DataType {
        DataType::Log
    }

    fn transform_type(&self) -> &'static str {
        "tokenizer"
    }
}

#[derive(Clone, Debug)]
pub struct Tokenizer {
    types: Vec<(LookupBuf, Conversion)>,
    field: LookupBuf,
    drop_field: bool,
}

impl Tokenizer {
    pub fn new(
        field_names: Vec<LookupBuf>,
        field: LookupBuf,
        drop_field: bool,
        types: HashMap<LookupBuf, Conversion>,
    ) -> Self {
        let types: Vec<_> = field_names
            .into_iter()
            .map(|name| {
                let conversion = types.get(&name).unwrap_or(&Conversion::Bytes).clone();
                (name, conversion)
            })
            .collect();

        // don't drop the source field if it's getting overwritten by a parsed value
        let drop_field = drop_field && !types.iter().any(|(f, _c)| *f == field);

        Self {
            field,
            drop_field,
            types,
        }
    }
}

impl FunctionTransform for Tokenizer {
    fn transform(&mut self, output: &mut Vec<Event>, mut event: Event) {
        let value = event.as_log().get(&self.field).map(|s| s.to_string_lossy());

        if let Some(value) = &value {
<<<<<<< HEAD
            for ((name, conversion), value) in self.types.iter().zip(parse(value).into_iter()) {
                match conversion.convert(Value::from(value.to_owned())) {
=======
            for ((name, path, conversion), value) in
                self.field_names.iter().zip(parse(value).into_iter())
            {
                match conversion.convert::<Value>(Bytes::copy_from_slice(value.as_bytes())) {
>>>>>>> 9052239a
                    Ok(value) => {
                        event.as_mut_log().insert(name.clone(), value);
                    }
                    Err(error) => {
                        emit!(TokenizerConvertFailed {
                            field: &name,
                            error
                        });
                    }
                }
            }
            if self.drop_field {
                event.as_mut_log().remove(&self.field, false);
            }
        } else {
            emit!(TokenizerFieldMissing { field: &self.field });
        };

        emit!(TokenizerEventProcessed);

        output.push(event)
    }
}

#[cfg(test)]
mod tests {
    use super::*;
    use crate::event::{LogEvent, Lookup, Value};
    use crate::{config::TransformConfig, Event};

    #[test]
    fn generate_config() {
        crate::test_util::test_generate_config::<TokenizerConfig>();
    }

    async fn parse_log(
        text: &str,
        fields: &str,
        field: Option<LookupBuf>,
        drop_field: bool,
        types: &[(&str, &str)],
    ) -> LogEvent {
        let event = Event::from(text);
        let field_names = fields
            .split(' ')
            .map(|s| LookupBuf::from_str(s).unwrap_or_else(|_| LookupBuf::from(s)))
            .collect::<Vec<_>>();
        let mut parser = TokenizerConfig {
            field_names,
            field,
            drop_field,
            types: types.iter().map(|&(k, v)| (k.into(), v.into())).collect(),
        }
        .build()
        .await
        .unwrap();
        let parser = parser.as_function();

        parser.transform_one(event).unwrap().into_log()
    }

    #[tokio::test]
    async fn tokenizer_adds_parsed_field_to_event() {
        let log = parse_log("1234 5678", "status time", None, false, &[]).await;

        assert_eq!(log[Lookup::from("status")], "1234".into());
        assert_eq!(log[Lookup::from("time")], "5678".into());
        assert!(log.get(Lookup::from("message")).is_some());
    }

    #[tokio::test]
    async fn tokenizer_does_drop_parsed_field() {
        let log = parse_log(
            "1234 5678",
            "status time",
            Some(LookupBuf::from("message")),
            true,
            &[],
        )
        .await;

        assert_eq!(log[Lookup::from("status")], "1234".into());
        assert_eq!(log[Lookup::from("time")], "5678".into());
        assert!(log.get(Lookup::from("message")).is_none());
    }

    #[tokio::test]
    async fn tokenizer_does_not_drop_same_name_parsed_field() {
        let log = parse_log(
            "1234 yes",
            "status message",
            Some(LookupBuf::from("message")),
            true,
            &[],
        )
        .await;

        assert_eq!(log[Lookup::from("status")], "1234".into());
        assert_eq!(log[Lookup::from("message")], "yes".into());
    }

    #[tokio::test]
    async fn tokenizer_coerces_fields_to_types() {
        let log = parse_log(
            "1234 yes 42.3 word",
            "code flag number rest",
            None,
            false,
            &[("flag", "bool"), ("code", "integer"), ("number", "float")],
        )
        .await;

        assert_eq!(log[Lookup::from("number")], Value::Float(42.3));
        assert_eq!(log[Lookup::from("flag")], Value::Boolean(true));
        assert_eq!(log[Lookup::from("code")], Value::Integer(1234));
        assert_eq!(log[Lookup::from("rest")], Value::Bytes("word".into()));
    }

    #[tokio::test]
    async fn tokenizer_keeps_dash_as_dash() {
        let log = parse_log(
            "1234 - foo",
            "code who why",
            None,
            false,
            &[("code", "integer"), ("who", "string"), ("why", "string")],
        )
        .await;
        assert_eq!(log[Lookup::from("code")], Value::Integer(1234));
        assert_eq!(log[Lookup::from("who")], Value::Bytes("-".into()));
        assert_eq!(log[Lookup::from("why")], Value::Bytes("foo".into()));
    }
}<|MERGE_RESOLUTION|>--- conflicted
+++ resolved
@@ -35,7 +35,17 @@
             .clone()
             .unwrap_or_else(|| crate::config::log_schema().message_key().clone());
 
-        let types = parse_check_conversion_map(&self.types, &self.field_names)?;
+        let types = parse_check_conversion_map(
+            &self
+                .types
+                .iter()
+                .map(|(k, v)| (k.to_string(), v.clone()))
+                .collect(),
+            &self.field_names.iter().map(|k| k.to_string()).collect::<Vec<_>>(),
+        )?
+            .into_iter()
+            .map(|(k, v)| (k.into(), v))
+            .collect();
 
         Ok(Transform::function(Tokenizer::new(
             self.field_names.clone(),
@@ -96,15 +106,8 @@
         let value = event.as_log().get(&self.field).map(|s| s.to_string_lossy());
 
         if let Some(value) = &value {
-<<<<<<< HEAD
             for ((name, conversion), value) in self.types.iter().zip(parse(value).into_iter()) {
-                match conversion.convert(Value::from(value.to_owned())) {
-=======
-            for ((name, path, conversion), value) in
-                self.field_names.iter().zip(parse(value).into_iter())
-            {
                 match conversion.convert::<Value>(Bytes::copy_from_slice(value.as_bytes())) {
->>>>>>> 9052239a
                     Ok(value) => {
                         event.as_mut_log().insert(name.clone(), value);
                     }
