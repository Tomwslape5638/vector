#![allow(clippy::print_stdout)] // tests
#![allow(clippy::print_stderr)] // tests

mod test_enrichment;

use std::{collections::HashMap, str::FromStr, time::Instant};

use ::value::Value;
use ansi_term::Colour;
use chrono::{DateTime, SecondsFormat, Utc};
use chrono_tz::Tz;
use clap::Parser;
use glob::glob;
use value::Secrets;
use vector_common::TimeZone;
use vrl::{
    core::ExpressionError,
    diagnostic::Formatter,
<<<<<<< HEAD
    prelude::{BTreeMap, VrlValueConvert},
    state::{self, ExternalEnv},
    Runtime, SecretTarget, TargetValueRef, Terminate, VrlRuntime,
=======
    prelude::{BTreeMap, ExpressionError, VrlValueConvert},
    state, BatchRuntime, Runtime, SecretTarget, Target, TargetValueRef, VrlRuntime,
>>>>>>> 9bbc6c73
};
use vrl_tests::{docs, Test};

#[cfg(not(target_env = "msvc"))]
#[global_allocator]
static ALLOC: tikv_jemallocator::Jemalloc = tikv_jemallocator::Jemalloc;

#[derive(Parser, Debug)]
#[clap(name = "VRL Tests", about = "Vector Remap Language Tests")]
pub struct Cmd {
    #[clap(short, long)]
    pattern: Option<String>,

    #[clap(short, long)]
    fail_early: bool,

    #[clap(short, long)]
    verbose: bool,

    #[clap(short, long)]
    no_diff: bool,

    /// When enabled, any log output at the INFO or above level is printed
    /// during the test run.
    #[clap(short, long)]
    logging: bool,

    /// When enabled, show run duration for each individual test.
    #[clap(short, long)]
    timings: bool,

    #[clap(short = 'z', long)]
    timezone: Option<String>,

    /// Should we use the VM to evaluate the VRL
    #[clap(short, long = "runtime", default_value_t)]
    runtime: VrlRuntime,

    /// Ignore the Cue tests (to speed up run)
    #[clap(long)]
    ignore_cue: bool,
}

impl Cmd {
    fn timezone(&self) -> TimeZone {
        if let Some(ref tz) = self.timezone {
            TimeZone::parse(tz).unwrap_or_else(|| panic!("couldn't parse timezone: {}", tz))
        } else {
            TimeZone::Named(Tz::UTC)
        }
    }
}

fn should_run(name: &str, pat: &Option<String>, _runtime: VrlRuntime) -> bool {
    if name == "tests/example.vrl" {
        return false;
    }

    if let Some(pat) = pat {
        if !name.contains(pat) {
            return false;
        }
    }

    true
}

fn main() {
    let cmd = Cmd::parse();

    if cmd.logging {
        tracing_subscriber::fmt::init();
    }

    let mut failed_count = 0;
    let mut category = "".to_owned();

    let tests = glob("tests/**/*.vrl")
        .expect("valid pattern")
        .into_iter()
        .filter_map(|entry| {
            let path = entry.ok()?;
            Some(Test::from_path(&path))
        })
        .chain({
            let mut tests = vec![];
            stdlib::all()
                .into_iter()
                .chain(enrichment::vrl_functions())
                .for_each(|function| {
                    if let Some(closure) = function.closure() {
                        closure.inputs.iter().for_each(|input| {
                            let test = Test::from_example(
                                format!("{} (closure)", function.identifier()),
                                &input.example,
                            );

                            if let Some(pat) = &cmd.pattern {
                                if !format!("{}/{}", test.category, test.name).contains(pat) {
                                    return;
                                }
                            }

                            tests.push(test);
                        });
                    }

                    function.examples().iter().for_each(|example| {
                        let test = Test::from_example(function.identifier(), example);

                        if let Some(pat) = &cmd.pattern {
                            if !format!("{}/{}", test.category, test.name).contains(pat) {
                                return;
                            }
                        }

                        tests.push(test)
                    })
                });

            tests.into_iter()
        })
        .chain(docs::tests(cmd.ignore_cue).into_iter())
        .filter(|test| {
            should_run(
                &format!("{}/{}", test.category, test.name),
                &cmd.pattern,
                cmd.runtime,
            )
        })
        .collect::<Vec<_>>();

    for mut test in tests {
        if category != test.category {
            category = test.category.clone();
            println!("{}", Colour::Fixed(3).bold().paint(category.to_string()));
        }

        if let Some(err) = test.error {
            println!("{}", Colour::Purple.bold().paint("INVALID"));
            println!("{}", Colour::Red.paint(err));
            failed_count += 1;
            continue;
        }

        let mut name = test.name.clone();
        name.truncate(58);

        let dots = if name.len() >= 60 { 0 } else { 60 - name.len() };

        print!("  {}{}", name, Colour::Fixed(240).paint(".".repeat(dots)));

        if test.skip {
            println!("{}", Colour::Yellow.bold().paint("SKIPPED"));
            continue;
        }

        let mut functions = stdlib::all();
        functions.append(&mut enrichment::vrl_functions());
        functions.append(&mut vector_vrl_functions::vrl_functions());
        let test_enrichment = test_enrichment::test_enrichment_table();

        let mut external_env = vrl::state::ExternalEnv::default();
        external_env.set_external_context(test_enrichment.clone());

        // Set some read-only paths that can be tested
        for (path, recursive) in &test.read_only_paths {
            external_env.add_read_only_event_path(path.clone(), *recursive);
        }
        for (path, recursive) in &test.read_only_metadata_paths {
            external_env.add_read_only_metadata_path(path.clone(), *recursive);
        }

        let compile_start = Instant::now();
        let program = vrl::compile_with_state(&test.source, &functions, &mut external_env);
        let compile_end = compile_start.elapsed();

        let want = test.result.clone();
        let timezone = cmd.timezone();

        let compile_timing_fmt = cmd
            .timings
            .then(|| format!("comp: {:>9.3?}", compile_end))
            .unwrap_or_default();

        test_enrichment.finish_load();

        match program {
            Ok((mut program, warnings)) if warnings.is_empty() => {
                let run_start = Instant::now();
<<<<<<< HEAD
                let result = run_vrl(
                    runtime,
                    external_env,
                    program,
                    &functions,
                    &mut test,
                    timezone,
                    cmd.runtime,
                    test_enrichment,
                );
=======

                let mut metadata = vec![Value::from(BTreeMap::new())];
                let mut secret = Secrets::new();
                let mut target = TargetValueRef {
                    value: &mut test.object,
                    metadata: &mut metadata[0],
                    secrets: &mut secret,
                };

                // Insert a dummy secret for examples to use
                target.insert_secret("my_secret", "secret value");
                target.insert_secret("datadog_api_key", "secret value");

                let mut targets = vec![target];

                let result = match cmd.runtime {
                    VrlRuntime::Ast => {
                        let state = state::Runtime::default();
                        let mut runtime = Runtime::new(state);
                        runtime.resolve(&mut targets[0], &program, &timezone)
                    }
                    VrlRuntime::AstBatch => {
                        let mut runtime = BatchRuntime::new();
                        let mut values = vec![Ok(Value::Null); targets.len()];
                        let mut states = (0..targets.len())
                            .map(|_| vrl::state::Runtime::default())
                            .collect::<Vec<_>>();
                        let mut batch_targets = targets
                            .iter_mut()
                            .map(|target| target as &mut dyn Target)
                            .collect::<Vec<_>>();
                        runtime.resolve_batch(
                            &mut values,
                            &mut batch_targets,
                            &mut states,
                            &mut program,
                            timezone,
                        );
                        values.pop().expect("one element")
                    }
                };

>>>>>>> 9bbc6c73
                let run_end = run_start.elapsed();

                let timings_fmt = cmd
                    .timings
                    .then(|| format!(" ({}, run: {:>9.3?})", compile_timing_fmt, run_end))
                    .unwrap_or_default();

                let timings_color = if run_end.as_millis() > 10 { 1 } else { 245 };
                let timings = Colour::Fixed(timings_color).paint(timings_fmt);

                match result {
                    Ok(got) => {
                        let got = vrl_value_to_json_value(got);
                        let mut failed = false;

                        if !test.skip {
                            let want = if want.starts_with("r'") && want.ends_with('\'') {
                                match regex::Regex::new(
                                    &want[2..want.len() - 1].replace("\\'", "'"),
                                ) {
                                    Ok(want) => want.to_string().into(),
                                    Err(_) => want.into(),
                                }
                            } else if want.starts_with("t'") && want.ends_with('\'') {
                                match DateTime::<Utc>::from_str(&want[2..want.len() - 1]) {
                                    Ok(want) => {
                                        want.to_rfc3339_opts(SecondsFormat::AutoSi, true).into()
                                    }
                                    Err(_) => want.into(),
                                }
                            } else if want.starts_with("s'") && want.ends_with('\'') {
                                want[2..want.len() - 1].into()
                            } else {
                                match serde_json::from_str::<'_, serde_json::Value>(want.trim()) {
                                    Ok(want) => want,
                                    Err(err) => {
                                        eprintln!("{}", err);
                                        want.into()
                                    }
                                }
                            };
                            if got == want {
                                print!("{}{}", Colour::Green.bold().paint("OK"), timings,);
                            } else {
                                print!("{} (expectation)", Colour::Red.bold().paint("FAILED"));
                                failed_count += 1;

                                if !cmd.no_diff {
                                    let want = serde_json::to_string_pretty(&want).unwrap();
                                    let got = serde_json::to_string_pretty(&got).unwrap();

                                    let diff = prettydiff::diff_lines(&want, &got);
                                    println!("  {}", diff);
                                }

                                failed = true;
                            }

                            println!();
                        }

                        if cmd.verbose {
                            println!("{:#}", got);
                        }

                        if failed && cmd.fail_early {
                            std::process::exit(1)
                        }
                    }
                    Err(err) => {
                        let mut failed = false;
                        if !test.skip {
                            let got = err.to_string().trim().to_owned();
                            let want = want.trim().to_owned();

                            if (test.result_approx && compare_partial_diagnostic(&got, &want))
                                || got == want
                            {
                                println!("{}{}", Colour::Green.bold().paint("OK"), timings);
                            } else if matches!(err, ExpressionError::Abort { .. }) {
                                let want =
                                    match serde_json::from_str::<'_, serde_json::Value>(&want) {
                                        Ok(want) => want,
                                        Err(err) => {
                                            eprintln!("{}", err);
                                            want.into()
                                        }
                                    };

                                let got = vrl_value_to_json_value(test.object.clone());
                                if got == want {
                                    println!("{}{}", Colour::Green.bold().paint("OK"), timings);
                                } else {
                                    println!("{} (abort)", Colour::Red.bold().paint("FAILED"));
                                    failed_count += 1;

                                    if !cmd.no_diff {
                                        let want = serde_json::to_string_pretty(&want).unwrap();
                                        let got = serde_json::to_string_pretty(&got).unwrap();
                                        let diff = prettydiff::diff_lines(&want, &got);
                                        println!("{}", diff);
                                    }

                                    failed = true;
                                }
                            } else {
                                println!("{} (runtime)", Colour::Red.bold().paint("FAILED"));
                                failed_count += 1;

                                if !cmd.no_diff {
                                    let diff = prettydiff::diff_lines(&want, &got);
                                    println!("{}", diff);
                                }

                                failed = true;
                            }
                        }

                        if cmd.verbose {
                            println!("{:#}", err);
                        }

                        if failed && cmd.fail_early {
                            std::process::exit(1)
                        }
                    }
                }
            }
            Ok((_, diagnostics)) | Err(diagnostics) => {
                let mut failed = false;
                let mut formatter = Formatter::new(&test.source, diagnostics);
                if !test.skip {
                    let got = formatter.to_string().trim().to_owned();
                    let want = want.trim().to_owned();

                    if (test.result_approx && compare_partial_diagnostic(&got, &want))
                        || got == want
                    {
                        let timings_fmt = cmd
                            .timings
                            .then(|| format!(" ({})", compile_timing_fmt))
                            .unwrap_or_default();
                        let timings = Colour::Fixed(245).paint(timings_fmt);

                        println!("{}{}", Colour::Green.bold().paint("OK"), timings);
                    } else {
                        println!("{} (compilation)", Colour::Red.bold().paint("FAILED"));
                        failed_count += 1;

                        if !cmd.no_diff {
                            let diff = prettydiff::diff_lines(&want, &got);
                            println!("{}", diff);
                        }

                        failed = true;
                    }
                }

                if cmd.verbose {
                    formatter.enable_colors(true);
                    println!("{:#}", formatter);
                }

                if failed && cmd.fail_early {
                    std::process::exit(1)
                }
            }
        }
    }

    print_result(failed_count)
}

<<<<<<< HEAD
#[allow(clippy::too_many_arguments)]
fn run_vrl(
    mut runtime: Runtime,
    mut external_env: ExternalEnv,
    program: vrl::Program,
    functions: &[Box<dyn vrl::Function>],
    test: &mut Test,
    timezone: TimeZone,
    vrl_runtime: VrlRuntime,
    test_enrichment: enrichment::TableRegistry,
) -> Result<Value, Terminate> {
    let mut metadata = Value::from(BTreeMap::new());
    let mut target = TargetValueRef {
        value: &mut test.object,
        metadata: &mut metadata,
        secrets: &mut Secrets::new(),
    };

    // Insert a dummy secret for examples to use
    target.insert_secret("my_secret", "secret value");
    target.insert_secret("datadog_api_key", "secret value");

    match vrl_runtime {
        VrlRuntime::Ast => {
            test_enrichment.finish_load();
            runtime.resolve(&mut target, &program, &timezone)
        }
        VrlRuntime::Llvm => {
            let mut local_env = program.local_env().clone();
            let llvm_builder = vrl::llvm::Compiler::new().unwrap();
            let llvm_library = llvm_builder
                .compile(
                    vrl::llvm::OptimizationLevel::None,
                    (&mut local_env, &mut external_env),
                    &program,
                    functions,
                    HashMap::new(),
                )
                .unwrap();
            let vrl_execute = llvm_library.get_function().unwrap();
            let mut result = Ok(Value::Null);
            let mut context = vrl::core::Context {
                target: &mut target,
                timezone: &timezone,
            };
            unsafe { vrl_execute.call(&mut context, &mut result) };
            result.map_err(|err| match err {
                ExpressionError::Abort { .. } => Terminate::Abort(err),
                err @ ExpressionError::Error { .. } => Terminate::Error(err),
            })
        }
    }
}

=======
>>>>>>> 9bbc6c73
fn compare_partial_diagnostic(got: &str, want: &str) -> bool {
    got.lines()
        .filter(|line| line.trim().starts_with("error[E"))
        .zip(want.trim().lines())
        .all(|(got, want)| got.contains(want))
}

fn print_result(failed_count: usize) {
    let code = if failed_count > 0 { 1 } else { 0 };

    println!("\n");

    if failed_count > 0 {
        println!(
            "  Overall result: {}\n\n    Number failed: {}\n",
            Colour::Red.bold().paint("FAILED"),
            failed_count
        );
    } else {
        println!(
            "  Overall result: {}\n",
            Colour::Green.bold().paint("SUCCESS")
        );
    }

    std::process::exit(code)
}

fn vrl_value_to_json_value(value: Value) -> serde_json::Value {
    use serde_json::Value::*;

    match value {
        v @ Value::Bytes(_) => String(v.try_bytes_utf8_lossy().unwrap().into_owned()),
        Value::Integer(v) => v.into(),
        Value::Float(v) => v.into_inner().into(),
        Value::Boolean(v) => v.into(),
        Value::Object(v) => v
            .into_iter()
            .map(|(k, v)| (k, vrl_value_to_json_value(v)))
            .collect::<serde_json::Value>(),
        Value::Array(v) => v
            .into_iter()
            .map(vrl_value_to_json_value)
            .collect::<serde_json::Value>(),
        Value::Timestamp(v) => v.to_rfc3339_opts(SecondsFormat::AutoSi, true).into(),
        Value::Regex(v) => v.to_string().into(),
        Value::Null => Null,
    }
}<|MERGE_RESOLUTION|>--- conflicted
+++ resolved
@@ -16,14 +16,8 @@
 use vrl::{
     core::ExpressionError,
     diagnostic::Formatter,
-<<<<<<< HEAD
     prelude::{BTreeMap, VrlValueConvert},
-    state::{self, ExternalEnv},
-    Runtime, SecretTarget, TargetValueRef, Terminate, VrlRuntime,
-=======
-    prelude::{BTreeMap, ExpressionError, VrlValueConvert},
     state, BatchRuntime, Runtime, SecretTarget, Target, TargetValueRef, VrlRuntime,
->>>>>>> 9bbc6c73
 };
 use vrl_tests::{docs, Test};
 
@@ -214,18 +208,6 @@
         match program {
             Ok((mut program, warnings)) if warnings.is_empty() => {
                 let run_start = Instant::now();
-<<<<<<< HEAD
-                let result = run_vrl(
-                    runtime,
-                    external_env,
-                    program,
-                    &functions,
-                    &mut test,
-                    timezone,
-                    cmd.runtime,
-                    test_enrichment,
-                );
-=======
 
                 let mut metadata = vec![Value::from(BTreeMap::new())];
                 let mut secret = Secrets::new();
@@ -266,9 +248,29 @@
                         );
                         values.pop().expect("one element")
                     }
+                    VrlRuntime::Llvm => {
+                        let mut local_env = program.local_env().clone();
+                        let llvm_builder = vrl::llvm::Compiler::new().unwrap();
+                        let llvm_library = llvm_builder
+                            .compile(
+                                vrl::llvm::OptimizationLevel::None,
+                                (&mut local_env, &mut external_env),
+                                &program,
+                                &functions,
+                                HashMap::new(),
+                            )
+                            .unwrap();
+                        let vrl_execute = llvm_library.get_function().unwrap();
+                        let mut result = Ok(Value::Null);
+                        let mut context = vrl::core::Context {
+                            target: &mut targets[0],
+                            timezone: &timezone,
+                        };
+                        unsafe { vrl_execute.call(&mut context, &mut result) };
+                        result
+                    }
                 };
 
->>>>>>> 9bbc6c73
                 let run_end = run_start.elapsed();
 
                 let timings_fmt = cmd
@@ -442,63 +444,6 @@
     print_result(failed_count)
 }
 
-<<<<<<< HEAD
-#[allow(clippy::too_many_arguments)]
-fn run_vrl(
-    mut runtime: Runtime,
-    mut external_env: ExternalEnv,
-    program: vrl::Program,
-    functions: &[Box<dyn vrl::Function>],
-    test: &mut Test,
-    timezone: TimeZone,
-    vrl_runtime: VrlRuntime,
-    test_enrichment: enrichment::TableRegistry,
-) -> Result<Value, Terminate> {
-    let mut metadata = Value::from(BTreeMap::new());
-    let mut target = TargetValueRef {
-        value: &mut test.object,
-        metadata: &mut metadata,
-        secrets: &mut Secrets::new(),
-    };
-
-    // Insert a dummy secret for examples to use
-    target.insert_secret("my_secret", "secret value");
-    target.insert_secret("datadog_api_key", "secret value");
-
-    match vrl_runtime {
-        VrlRuntime::Ast => {
-            test_enrichment.finish_load();
-            runtime.resolve(&mut target, &program, &timezone)
-        }
-        VrlRuntime::Llvm => {
-            let mut local_env = program.local_env().clone();
-            let llvm_builder = vrl::llvm::Compiler::new().unwrap();
-            let llvm_library = llvm_builder
-                .compile(
-                    vrl::llvm::OptimizationLevel::None,
-                    (&mut local_env, &mut external_env),
-                    &program,
-                    functions,
-                    HashMap::new(),
-                )
-                .unwrap();
-            let vrl_execute = llvm_library.get_function().unwrap();
-            let mut result = Ok(Value::Null);
-            let mut context = vrl::core::Context {
-                target: &mut target,
-                timezone: &timezone,
-            };
-            unsafe { vrl_execute.call(&mut context, &mut result) };
-            result.map_err(|err| match err {
-                ExpressionError::Abort { .. } => Terminate::Abort(err),
-                err @ ExpressionError::Error { .. } => Terminate::Error(err),
-            })
-        }
-    }
-}
-
-=======
->>>>>>> 9bbc6c73
 fn compare_partial_diagnostic(got: &str, want: &str) -> bool {
     got.lines()
         .filter(|line| line.trim().starts_with("error[E"))
